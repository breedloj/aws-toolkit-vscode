--- conflicted
+++ resolved
@@ -5,16 +5,13 @@
 
 import * as nls from 'vscode-nls'
 import * as vscode from 'vscode'
+import { ext } from '../../shared/extensionGlobals'
 import { QuickInputButton, QuickInputToggleButton } from '../../shared/ui/buttons'
 import { APPRUNNER_PRICING_URL, extensionSettingsPrefix } from '../../shared/constants'
 import { DefaultSettingsConfiguration } from '../../shared/settingsConfiguration'
 
 const localize = nls.loadMessageBundle()
 
-<<<<<<< HEAD
-async function showDeploymentCostNotification(): Promise<void> {
-    const settingsConfig = new DefaultSettingsConfiguration(extensionSettingsPrefix)
-=======
 function makeDeployButtons() {
     const autoDeploymentsEnable: QuickInputButton<void> = {
         iconPath: {
@@ -35,10 +32,8 @@
     return [autoDeploymentsDisable, autoDeploymentsEnable]
 }
 
-function showDeploymentCostNotification(): void {
-    const shouldShow = ext.context.globalState.get('apprunner.deployments.notifyPricing', true)
->>>>>>> 0bba5361
-
+async function showDeploymentCostNotification(): Promise<void> {
+    const settingsConfig = new DefaultSettingsConfiguration(extensionSettingsPrefix)
     if (await settingsConfig.shouldDisplayPrompt('suppressApprunnerNotifyPricing')) {
         const notice = localize(
             'aws.apprunner.createService.priceNotice.message',
@@ -59,20 +54,6 @@
     }
 }
 
-function makeDeployButtons() {
-    const autoDeploymentsEnable: QuickInputButton<void> = {
-        iconPath: new vscode.ThemeIcon('sync-ignored'),
-        tooltip: localize('AWS.apprunner.buttons.enableAutoDeploy', 'Turn on automatic deployment'),
-    }
-
-    const autoDeploymentsDisable: QuickInputButton<void> = {
-        iconPath: new vscode.ThemeIcon('sync'),
-        tooltip: localize('AWS.apprunner.buttons.disableAutoDeploy', 'Turn off automatic deployment'),
-    }
-
-    return [autoDeploymentsDisable, autoDeploymentsEnable]
-}
-
 export function makeDeploymentButton() {
     const [autoDeploymentsDisable, autoDeploymentsEnable] = makeDeployButtons()
 
