/*!
 * Copyright 2018 Amazon.com, Inc. or its affiliates. All Rights Reserved.
 * SPDX-License-Identifier: Apache-2.0
 */

import * as nls from 'vscode-nls'
const localize = nls.loadMessageBundle()

import * as vscode from 'vscode'
import { Runtime } from 'aws-sdk/clients/lambda'
import { Map as ImmutableMap, Set as ImmutableSet } from 'immutable'
import * as picker from '../../shared/ui/picker'
import { isCloud9 } from '../../shared/extensionUtilities'

export enum RuntimeFamily {
    Unknown,
    Python,
    NodeJS,
    DotNetCore,
}

export type RuntimePackageType = 'Image' | 'Zip'

// TODO: Consolidate all of the runtime constructs into a single <Runtime, Set<Runtime>> map
//       We should be able to eliminate a fair amount of redundancy with that.
export const nodeJsRuntimes: ImmutableSet<Runtime> = ImmutableSet<Runtime>(['nodejs12.x', 'nodejs10.x', 'nodejs8.10'])
export const pythonRuntimes: ImmutableSet<Runtime> = ImmutableSet<Runtime>([
    'python3.8',
    'python3.7',
    'python3.6',
    'python2.7',
])
export const dotNetRuntimes: ImmutableSet<Runtime> = ImmutableSet<Runtime>(['dotnetcore2.1', 'dotnetcore3.1'])
const DEFAULT_RUNTIMES = ImmutableMap<RuntimeFamily, Runtime>([
    [RuntimeFamily.NodeJS, 'nodejs12.x'],
    [RuntimeFamily.Python, 'python3.8'],
    [RuntimeFamily.DotNetCore, 'dotnetcore2.1'],
])

export const samZipLambdaRuntimes: ImmutableSet<Runtime> = ImmutableSet.union([
    nodeJsRuntimes,
    pythonRuntimes,
    dotNetRuntimes,
])

<<<<<<< HEAD
export const samLambdaImportableRuntimes: ImmutableSet<Runtime> = ImmutableSet.union([nodeJsRuntimes, pythonRuntimes])

// Filter out node8 until local debugging is no longer supported, and it can be removed from samLambdaRuntimes
export const samLambdaCreatableRuntimes: ImmutableSet<Runtime> = samZipLambdaRuntimes.filter(
    runtime => runtime !== 'nodejs8.10'
=======
// only interpreted languages are importable as compiled languages won't provide a useful artifact for editing.
export const samLambdaImportableRuntimes: ImmutableSet<Runtime> = ImmutableSet.union([nodeJsRuntimes, pythonRuntimes])

// cloud9 supports a subset of runtimes for debugging, so we limit specifically to that.
// * .NET is not supported
// * Node8 is deprecated (and shouldn't be creatable via UI)
// * Python2.7 + 3.6 are not supported for debugging by IKP3db
// for some reason, ImmutableSet does not like `ImmutableSet.union().filter()`; initialize union set here.
const cloud9SupportedBaseRuntimes: ImmutableSet<Runtime> = ImmutableSet.union([nodeJsRuntimes, pythonRuntimes])
const cloud9SupportedCreateRuntimes = cloud9SupportedBaseRuntimes.filter(
    (runtime: string) => !['nodejs8.10', 'python3.6', 'python2.7'].includes(runtime)
>>>>>>> 83677434
)
// Image runtimes are not a direct subset of valid ZIP lambda types
const dotnet50 = 'dotnet5.0'
export const samImageLambdaRuntimes = ImmutableSet<Runtime>([
    ...samLambdaCreatableRuntimes,
    // TODO enable to allow dotnet 5 support
    // dotnet50,
    // SAM also supports ruby, go, java, but toolkit does not support
])

export const samLambdaRuntimes: ImmutableSet<Runtime> = ImmutableSet.union([
    samZipLambdaRuntimes,
    samImageLambdaRuntimes,
])

// Filter out node8 until local debugging is no longer supported, and it can be removed from samLambdaRuntimes
export const samLambdaCreatableRuntimes: ImmutableSet<Runtime> = isCloud9()
    ? cloud9SupportedCreateRuntimes
    : samLambdaRuntimes.filter((runtime: string) => runtime !== 'nodejs8.10')

export type DependencyManager = 'cli-package' | 'mod' | 'gradle' | 'pip' | 'npm' | 'maven' | 'bundler'

// TODO: Make this return an array of DependencyManagers when we add runtimes with multiple dependency managers
export function getDependencyManager(runtime: Runtime): DependencyManager {
    if (nodeJsRuntimes.has(runtime)) {
        return 'npm'
    } else if (pythonRuntimes.has(runtime)) {
        return 'pip'
    } else if (dotNetRuntimes.has(runtime) || runtime === dotnet50) {
        return 'cli-package'
    }
    throw new Error(`Runtime ${runtime} does not have an associated DependencyManager`)
}

export function getFamily(runtime: string): RuntimeFamily {
    if (nodeJsRuntimes.has(runtime)) {
        return RuntimeFamily.NodeJS
    } else if (pythonRuntimes.has(runtime)) {
        return RuntimeFamily.Python
    } else if (dotNetRuntimes.has(runtime) || runtime === dotnet50) {
        return RuntimeFamily.DotNetCore
    }
    return RuntimeFamily.Unknown
}

/**
 * Sorts runtimes from lowest value to greatest value, helpful for outputting alphabetized lists of runtimes
 * Differs from normal sorting as it numbers into account: e.g. nodeJs8.10 < nodeJs10.x
 */
export function compareSamLambdaRuntime(a: string, b: string): number {
    return a.localeCompare(b, 'en', { numeric: true, ignorePunctuation: true })
}

function extractAndCompareRuntime(a: RuntimeQuickPickItem, b: RuntimeQuickPickItem): number {
    return compareSamLambdaRuntime(a.label, b.label)
}

/**
 * Maps vscode document languageId to `RuntimeFamily`.
 */
export function getRuntimeFamily(langId: string): RuntimeFamily {
    switch (langId) {
        case 'typescript':
        case 'javascript':
            return RuntimeFamily.NodeJS
        case 'csharp':
            return RuntimeFamily.DotNetCore
        case 'python':
            return RuntimeFamily.Python
        default:
            return RuntimeFamily.Unknown
    }
}

/**
 * Provides the default runtime for a given `RuntimeFamily` or undefined if the runtime is invalid.
 */
export function getDefaultRuntime(runtime: RuntimeFamily): string | undefined {
    return DEFAULT_RUNTIMES.get(runtime)
}

/**
 * Returns a set of runtimes for a specified runtime family or undefined if not found.
 * @param family Runtime family to get runtimes for
 */
function getRuntimesForFamily(family: RuntimeFamily): ImmutableSet<Runtime> | undefined {
    switch (family) {
        case RuntimeFamily.NodeJS:
            return nodeJsRuntimes
        case RuntimeFamily.Python:
            return pythonRuntimes
        case RuntimeFamily.DotNetCore:
            return dotNetRuntimes
        default:
            return undefined
    }
}

export interface RuntimeQuickPickItem extends vscode.QuickPickItem {
    packageType: RuntimePackageType
    runtime: Runtime
}

export type RuntimeTuple = [Runtime, RuntimePackageType]

/**
 * Creates a quick pick for a Runtime with the following parameters (all optional)
 * @param {Object} params Optional parameters for creating a QuickPick for runtimes:
 * @param {vscode.QuickInputButton[]} params.buttons Array of buttons to add to the quick pick;
 * @param {Runtime} params.currRuntime Runtime to set a "Selected Previously" mark to;
 * @param {RuntimeFamily} params.runtimeFamily RuntimeFamily that will define the list of runtimes to show (default: samLambdaCreatableRuntimes)
 */
export function createRuntimeQuickPick(params: {
    showImageRuntimes: boolean
    buttons?: vscode.QuickInputButton[]
    currRuntime?: Runtime
    runtimeFamily?: RuntimeFamily
    step?: number
    totalSteps?: number
}): vscode.QuickPick<RuntimeQuickPickItem> {
    const zipRuntimes = params.runtimeFamily
        ? getRuntimesForFamily(params.runtimeFamily) ?? samLambdaCreatableRuntimes
        : samLambdaCreatableRuntimes

    const zipRuntimeItems = zipRuntimes
        // remove uncreatable runtimes
        .filter(value => samLambdaCreatableRuntimes.has(value))
        .toArray()
        .map<RuntimeQuickPickItem>(runtime => ({
            packageType: 'Zip',
            runtime: runtime,
            label: runtime,
            alwaysShow: runtime === params.currRuntime,
            description:
                runtime === params.currRuntime ? localize('AWS.wizard.selectedPreviously', 'Selected Previously') : '',
        }))

    // internally, after init there is essentially no difference between a ZIP and Image runtime;
    // behavior is keyed off of what is specified in the cloudformation template
    let imageRuntimeItems: RuntimeQuickPickItem[] = []
    if (params.showImageRuntimes) {
        imageRuntimeItems = samImageLambdaRuntimes
            .map<RuntimeQuickPickItem>(runtime => ({
                packageType: 'Image',
                runtime: runtime,
                label: `${runtime} (Image)`,
                alwaysShow: runtime === params.currRuntime,
                description:
                    runtime === params.currRuntime
                        ? localize('AWS.wizard.selectedPreviously', 'Selected Previously')
                        : '',
            }))
            .toArray()
    }

    return picker.createQuickPick({
        options: {
            ignoreFocusOut: true,
            title: localize('AWS.samcli.initWizard.runtime.prompt', 'Select a SAM Application Runtime'),
            value: params.currRuntime ? params.currRuntime : '',
            step: params.step,
            totalSteps: params.totalSteps,
        },
        buttons: [...(params.buttons ?? []), vscode.QuickInputButtons.Back],
        items: [...zipRuntimeItems, ...imageRuntimeItems].sort(extractAndCompareRuntime),
    })
}<|MERGE_RESOLUTION|>--- conflicted
+++ resolved
@@ -43,16 +43,6 @@
     dotNetRuntimes,
 ])
 
-<<<<<<< HEAD
-export const samLambdaImportableRuntimes: ImmutableSet<Runtime> = ImmutableSet.union([nodeJsRuntimes, pythonRuntimes])
-
-// Filter out node8 until local debugging is no longer supported, and it can be removed from samLambdaRuntimes
-export const samLambdaCreatableRuntimes: ImmutableSet<Runtime> = samZipLambdaRuntimes.filter(
-    runtime => runtime !== 'nodejs8.10'
-=======
-// only interpreted languages are importable as compiled languages won't provide a useful artifact for editing.
-export const samLambdaImportableRuntimes: ImmutableSet<Runtime> = ImmutableSet.union([nodeJsRuntimes, pythonRuntimes])
-
 // cloud9 supports a subset of runtimes for debugging, so we limit specifically to that.
 // * .NET is not supported
 // * Node8 is deprecated (and shouldn't be creatable via UI)
@@ -61,8 +51,16 @@
 const cloud9SupportedBaseRuntimes: ImmutableSet<Runtime> = ImmutableSet.union([nodeJsRuntimes, pythonRuntimes])
 const cloud9SupportedCreateRuntimes = cloud9SupportedBaseRuntimes.filter(
     (runtime: string) => !['nodejs8.10', 'python3.6', 'python2.7'].includes(runtime)
->>>>>>> 83677434
 )
+// only interpreted languages are importable as compiled languages won't provide a useful artifact for editing.
+export const samLambdaImportableRuntimes: ImmutableSet<Runtime> = ImmutableSet.union([nodeJsRuntimes, pythonRuntimes])
+
+export const samLambdaCreatableRuntimes: ImmutableSet<Runtime> = isCloud9()
+        ? cloud9SupportedCreateRuntimes
+        // Filter out node8 until local debugging is no longer supported, and
+        // it can be removed from samLambdaRuntimes
+        : samZipLambdaRuntimes.filter((runtime: string) => runtime !== 'nodejs8.10')
+
 // Image runtimes are not a direct subset of valid ZIP lambda types
 const dotnet50 = 'dotnet5.0'
 export const samImageLambdaRuntimes = ImmutableSet<Runtime>([
@@ -76,11 +74,6 @@
     samZipLambdaRuntimes,
     samImageLambdaRuntimes,
 ])
-
-// Filter out node8 until local debugging is no longer supported, and it can be removed from samLambdaRuntimes
-export const samLambdaCreatableRuntimes: ImmutableSet<Runtime> = isCloud9()
-    ? cloud9SupportedCreateRuntimes
-    : samLambdaRuntimes.filter((runtime: string) => runtime !== 'nodejs8.10')
 
 export type DependencyManager = 'cli-package' | 'mod' | 'gradle' | 'pip' | 'npm' | 'maven' | 'bundler'
 
