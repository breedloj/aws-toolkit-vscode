--- conflicted
+++ resolved
@@ -15,21 +15,6 @@
 export type DependencyManager = 'cli-package' | 'mod' | 'gradle' | 'pip' | 'npm' | 'maven' | 'bundler'
 
 // TODO: Make this return an array of DependencyManagers when we add runtimes with multiple dependency managers
-<<<<<<< HEAD
-export function getDependencyManager(runtime: SamLambdaRuntime): DependencyManager {
-    switch (runtime) {
-        case 'nodejs10.x':
-        case 'nodejs8.10':
-            return 'npm'
-        case 'python2.7':
-        case 'python3.6':
-        case 'python3.7':
-            return 'pip'
-        case 'dotnetcore2.1':
-            return 'cli-package'
-        default:
-            throw new Error(`Runtime ${runtime} does not have an associated DependencyManager`)
-=======
 export function getDependencyManager(runtime: Runtime): DependencyManager {
     if (nodeJsRuntimes.has(runtime)) {
         return 'npm'
@@ -37,7 +22,6 @@
         return 'pip'
     } else if (dotNetRuntimes.has(runtime)) {
         return 'cli-package'
->>>>>>> 271d5ae8
     }
     throw new Error(`Runtime ${runtime} does not have an associated DependencyManager`)
 }
