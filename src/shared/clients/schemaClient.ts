--- conflicted
+++ resolved
@@ -1,9 +1,5 @@
 /*!
-<<<<<<< HEAD
  * Copyright Amazon.com, Inc. or its affiliates. All Rights Reserved.
-=======
- * Copyright 2018 Amazon.com, Inc. or its affiliates. All Rights Reserved.
->>>>>>> 9dbb8980
  * SPDX-License-Identifier: Apache-2.0
  */
 
