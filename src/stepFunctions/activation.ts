/*!
 * Copyright 2019 Amazon.com, Inc. or its affiliates. All Rights Reserved.
 * SPDX-License-Identifier: Apache-2.0
 */

import { join } from 'path'
import * as vscode from 'vscode'
import { ext } from '../shared/extensionGlobals'
import { registerCommand } from '../shared/telemetry/telemetryUtils'
import { visualizeStateMachine } from './commands/visualizeStateMachine'

/**
 * Activate Step Functions related functionality for the extension.
 */
export async function activate(extensionContext: vscode.ExtensionContext): Promise<void> {
    await registerStepFunctionCommands(extensionContext)
}

async function registerStepFunctionCommands(extensionContext: vscode.ExtensionContext): Promise<void> {

    initalizeWebviewPaths(extensionContext)

    extensionContext.subscriptions.push(
        registerCommand({
            command: 'aws.renderStateMachine',
            callback: async () => {
                return await visualizeStateMachine(extensionContext.globalState)
            }
        })
    )
}

function initalizeWebviewPaths(context: vscode.ExtensionContext) {
<<<<<<< HEAD
    ext.visualizationResourcePaths.visualizationCache =
        vscode.Uri.file(
            join(
                context.globalStoragePath,
                'visualization'
            )
        )

    ext.visualizationResourcePaths.visualizationScript =
        vscode.Uri.file(
            join(
                context.globalStoragePath,
                'visualization',
                'graph.js'
            )
        )

    ext.visualizationResourcePaths.visualizationCSS =
        vscode.Uri.file(
            join(
                context.globalStoragePath,
                'visualization',
                'graph.css'
            )
        )
=======
    ext.visualizationResourcePaths.stateMachineThemePath =
        vscode.Uri.file(context.asAbsolutePath(join('media', 'css')))

    ext.visualizationResourcePaths.stateMachineThemeCSS =
        vscode.Uri.file(context.asAbsolutePath(join('media', 'css', 'stateMachineRender.css')))
>>>>>>> f26f93d8

    ext.visualizationResourcePaths.localScriptsPath =
        vscode.Uri.file(context.asAbsolutePath(join('media', 'js')))

    ext.visualizationResourcePaths.webviewScript =
        vscode.Uri.file(context.asAbsolutePath(join('media', 'js', 'graphStateMachine.js')))
}<|MERGE_RESOLUTION|>--- conflicted
+++ resolved
@@ -31,39 +31,20 @@
 }
 
 function initalizeWebviewPaths(context: vscode.ExtensionContext) {
-<<<<<<< HEAD
     ext.visualizationResourcePaths.visualizationCache =
-        vscode.Uri.file(
-            join(
-                context.globalStoragePath,
-                'visualization'
-            )
-        )
+        vscode.Uri.file(context.asAbsolutePath('visualization'))
 
     ext.visualizationResourcePaths.visualizationScript =
-        vscode.Uri.file(
-            join(
-                context.globalStoragePath,
-                'visualization',
-                'graph.js'
-            )
-        )
+        vscode.Uri.file(context.asAbsolutePath(join('visualization', 'graph.js')))
 
     ext.visualizationResourcePaths.visualizationCSS =
-        vscode.Uri.file(
-            join(
-                context.globalStoragePath,
-                'visualization',
-                'graph.css'
-            )
-        )
-=======
+        vscode.Uri.file(context.asAbsolutePath(join('visualization','graph.css')))
+
     ext.visualizationResourcePaths.stateMachineThemePath =
         vscode.Uri.file(context.asAbsolutePath(join('media', 'css')))
 
     ext.visualizationResourcePaths.stateMachineThemeCSS =
         vscode.Uri.file(context.asAbsolutePath(join('media', 'css', 'stateMachineRender.css')))
->>>>>>> f26f93d8
 
     ext.visualizationResourcePaths.localScriptsPath =
         vscode.Uri.file(context.asAbsolutePath(join('media', 'js')))
