/*!
 * Copyright 2018 Amazon.com, Inc. or its affiliates. All Rights Reserved.
 * SPDX-License-Identifier: Apache-2.0
 */

import * as assert from 'assert'
import * as path from 'path'
import * as vscode from 'vscode'
import * as paramUtils from '../../../lambda/utilities/parameterUtils'
<<<<<<< HEAD
import {
    ParameterPromptResult,
    SamDeployWizard,
    SamDeployWizardContext,
    validateS3Bucket,
} from '../../../lambda/wizards/samDeployWizard'
=======
import { ParameterPromptResult, SamDeployWizard, SamDeployWizardContext } from '../../../lambda/wizards/samDeployWizard'
import { asyncGenerator } from '../../utilities/collectionUtils'
>>>>>>> ae41a75a

interface QuickPickUriResponseItem extends vscode.QuickPickItem {
    uri: vscode.Uri
}

function createQuickPickUriResponseItem(uri: vscode.Uri): QuickPickUriResponseItem {
    return {
        label: '',
        uri: uri,
    }
}

interface QuickPickRegionResponseItem extends vscode.QuickPickItem {
    detail: string
}

function createQuickPickRegionResponseItem(detail: string): QuickPickRegionResponseItem {
    return {
        label: '',
        detail: detail,
    }
}

class MockSamDeployWizardContext implements SamDeployWizardContext {
    public get workspaceFolders(): vscode.Uri[] | undefined {
        if (this.workspaceFoldersResponses.length <= 0) {
            throw new Error('workspaceFolders was called more times than expected')
        }

        return this.workspaceFoldersResponses.pop()
    }

    public constructor(
        private readonly workspaceFoldersResponses: (vscode.Uri[] | undefined)[] = [],
        private readonly promptForSamTemplateResponses: (QuickPickUriResponseItem | undefined)[] = [],
        private readonly promptForRegionResponses: (QuickPickRegionResponseItem | undefined)[] = [],
        private readonly promptForS3BucketResponses: (string | undefined)[] = [],
        private readonly promptForStackNameResponses: (string | undefined)[] = []
    ) {
        this.workspaceFoldersResponses = workspaceFoldersResponses.reverse()
        this.promptForSamTemplateResponses = promptForSamTemplateResponses.reverse()
        this.promptForRegionResponses = promptForRegionResponses.reverse()
        this.promptForS3BucketResponses = promptForS3BucketResponses.reverse()
        this.promptForStackNameResponses = promptForStackNameResponses.reverse()
    }

    public readonly getOverriddenParameters: typeof paramUtils.getOverriddenParameters = async () => undefined

    public readonly getParameters: typeof paramUtils.getParameters = async () => new Map()

    public readonly promptUserForParametersIfApplicable: (options: {
        templateUri: vscode.Uri
        missingParameters?: Set<string>
    }) => Promise<ParameterPromptResult> = async () => ParameterPromptResult.Continue

    public async promptUserForSamTemplate(): Promise<vscode.Uri | undefined> {
        if (this.promptForSamTemplateResponses.length <= 0) {
            throw new Error('promptUserForSamTemplate was called more times than expected')
        }

        const response = this.promptForSamTemplateResponses.pop()
        if (!response) {
            return undefined
        }

        return response.uri
    }

    public async promptUserForS3Bucket(initialValue?: string): Promise<string | undefined> {
        if (this.promptForS3BucketResponses.length <= 0) {
            throw new Error('promptUserForS3Bucket was called more times than expected')
        }

        return this.promptForS3BucketResponses.pop()
    }

    public async promptUserForRegion(initialValue?: string): Promise<string | undefined> {
        if (this.promptForRegionResponses.length <= 0) {
            throw new Error('promptUserForRegion was called more times than expected')
        }

        const response = this.promptForRegionResponses.pop()
        if (!response) {
            return undefined
        }

        return response.detail
    }

    public async promptUserForStackName({
        validateInput,
    }: {
        validateInput(value: string): string | undefined
    }): Promise<string | undefined> {
        if (this.promptForStackNameResponses.length <= 0) {
            throw new Error('promptUserForStackName was called more times than expected')
        }

        const response = this.promptForStackNameResponses.pop()

        if (response && validateInput) {
            const validationResult = validateInput(response)
            if (validationResult) {
                throw new Error(`Validation error: ${validationResult}`)
            }
        }

        return response
    }
}

function normalizePath(...paths: string[]): string {
    return vscode.Uri.file(path.join(...paths)).fsPath
}

describe('SamDeployWizard', async () => {
    describe('TEMPLATE', async () => {
        it('fails gracefully when no templates are found', async () => {
            const wizard = new SamDeployWizard(new MockSamDeployWizardContext([[]], [undefined], [], []))
            const result = await wizard.run()

            assert.ok(!result)
        })

        it('exits wizard when cancelled', async () => {
            const workspaceFolderPath = normalizePath('my', 'workspace', 'folder')
            const wizard = new SamDeployWizard(
                new MockSamDeployWizardContext([[vscode.Uri.file(workspaceFolderPath)]], [undefined], [], [])
            )
            const result = await wizard.run()

            assert.ok(!result)
        })

        it('uses user response as template', async () => {
            const workspaceFolderPath = normalizePath('my', 'workspace', 'folder')
            const templatePath = normalizePath(workspaceFolderPath, 'template.yaml')
            const wizard = new SamDeployWizard(
                new MockSamDeployWizardContext(
                    [[vscode.Uri.file(workspaceFolderPath)]],
                    [createQuickPickUriResponseItem(vscode.Uri.file(templatePath))],
                    [createQuickPickRegionResponseItem('asdf')],
                    ['mys3bucketname'],
                    ['myStackName']
                )
            )
            const result = await wizard.run()

            assert.ok(result)
            assert.strictEqual(result!.template.fsPath, templatePath)
        })
    })

    describe('PARAMETER_OVERRIDES', async () => {
        function makeFakeContext({
            getParameters,
            getOverriddenParameters,
            promptUserForParametersIfApplicable,
            templatePath = path.join('my', 'template'),
            region = 'us-east-1',
            s3Bucket = 'mys3bucket',
            stackName = 'mystackname',
        }: Pick<
            SamDeployWizardContext,
            'getParameters' | 'getOverriddenParameters' | 'promptUserForParametersIfApplicable'
        > & {
            templatePath?: string
            region?: string
            s3Bucket?: string
            stackName?: string
        }): SamDeployWizardContext {
            return {
                // It's fine to return an empty list if promptUserForSamTemplate is overridden.
                workspaceFolders: [],

                getParameters,
                getOverriddenParameters,
                promptUserForParametersIfApplicable,
                promptUserForSamTemplate: async () => vscode.Uri.file(templatePath),
                promptUserForRegion: async () => region,
                promptUserForS3Bucket: async () => s3Bucket,
                promptUserForStackName: async () => stackName,
            }
        }

        describe('SAM template has no parameters', async () => {
            it('skips configuring overrides and continues wizard', async () => {
                const context = makeFakeContext({
                    getParameters: async () => new Map<string, { required: boolean }>([]),
                    getOverriddenParameters: async () => {
                        throw new Error('Should skip loading overrides')
                    },
                    promptUserForParametersIfApplicable: async () => {
                        throw new Error('Should skip configuring overrides')
                    },
                })

                const wizard = new SamDeployWizard(context)
                const result = await wizard.run()

                assert.ok(result)
                assert.strictEqual(result!.parameterOverrides.size, 0)
            })
        })

        describe('SAM template has only optional parameters', async () => {
            it('skips configuring overrides and continues wizard if parameterOverrides is defined', async () => {
                const context = makeFakeContext({
                    getParameters: async () =>
                        new Map<string, { required: boolean }>([['myParam', { required: false }]]),
                    getOverriddenParameters: async () => new Map<string, string>(),
                    promptUserForParametersIfApplicable: async () => {
                        throw new Error('Should skip configuring overrides')
                    },
                })

                const wizard = new SamDeployWizard(context)
                const result = await wizard.run()

                assert.ok(result)
                assert.strictEqual(result!.parameterOverrides.size, 0)
            })

            // tslint:disable-next-line:max-line-length
            it('skips configuring overrides and continues wizard if parameterOverrides is undefined and user declines prompt', async () => {
                const context = makeFakeContext({
                    getParameters: async () =>
                        new Map<string, { required: boolean }>([['myParam', { required: false }]]),
                    getOverriddenParameters: async () => undefined,
                    promptUserForParametersIfApplicable: async () => ParameterPromptResult.Continue,
                })

                const wizard = new SamDeployWizard(context)
                const result = await wizard.run()

                assert.ok(result)
                assert.strictEqual(result!.parameterOverrides.size, 0)
            })

            // tslint:disable-next-line:max-line-length
            it('configures overrides and cancels wizard if parameterOverrides is undefined and user accepts prompt', async () => {
                const configureParameterOverridesArgs: {
                    templateUri: vscode.Uri
                    missingParameters?: Set<string> | undefined
                }[] = []

                const context = makeFakeContext({
                    getParameters: async () =>
                        new Map<string, { required: boolean }>([['myParam', { required: false }]]),
                    getOverriddenParameters: async () => undefined,
                    async promptUserForParametersIfApplicable(options): Promise<ParameterPromptResult> {
                        configureParameterOverridesArgs.push(options)

                        return ParameterPromptResult.Cancel
                    },
                })

                const wizard = new SamDeployWizard(context)
                const result = await wizard.run()

                assert.strictEqual(result, undefined)
                assert.strictEqual(configureParameterOverridesArgs.length, 1)
                assert.strictEqual(configureParameterOverridesArgs[0].missingParameters, undefined)
            })
        })

        describe('SAM template has required parameters', async () => {
            // tslint:disable-next-line:max-line-length
            it('configures overrides and cancels wizard if overrides are not defined', async () => {
                const configureParameterOverridesArgs: {
                    templateUri: vscode.Uri
                    missingParameters?: Set<string> | undefined
                }[] = []

                const context = makeFakeContext({
                    getParameters: async () =>
                        new Map<string, { required: boolean }>([['myParam', { required: true }]]),
                    getOverriddenParameters: async () => undefined,
                    async promptUserForParametersIfApplicable(options): Promise<ParameterPromptResult> {
                        configureParameterOverridesArgs.push(options)

                        return ParameterPromptResult.Cancel
                    },
                })

                const wizard = new SamDeployWizard(context)
                const result = await wizard.run()

                assert.strictEqual(result, undefined)
                assert.strictEqual(configureParameterOverridesArgs.length, 1)
                assert.ok(configureParameterOverridesArgs[0].missingParameters)
                assert.strictEqual(configureParameterOverridesArgs[0].missingParameters!.has('myParam'), true)
            })

            // tslint:disable-next-line:max-line-length
            it('configures overrides and cancels wizard if there are missing overrides', async () => {
                const configureParameterOverridesArgs: {
                    templateUri: vscode.Uri
                    missingParameters?: Set<string> | undefined
                }[] = []

                const context = makeFakeContext({
                    getParameters: async () =>
                        new Map<string, { required: boolean }>([['myParam', { required: true }]]),
                    getOverriddenParameters: async () => new Map<string, string>(),
                    async promptUserForParametersIfApplicable(options): Promise<ParameterPromptResult> {
                        configureParameterOverridesArgs.push(options)

                        return ParameterPromptResult.Cancel
                    },
                })

                const wizard = new SamDeployWizard(context)
                const result = await wizard.run()

                assert.strictEqual(result, undefined)
                assert.strictEqual(configureParameterOverridesArgs.length, 1)
                assert.ok(configureParameterOverridesArgs[0].missingParameters)
                assert.strictEqual(configureParameterOverridesArgs[0].missingParameters!.has('myParam'), true)
            })

            // tslint:disable-next-line:max-line-length
            it('stores existing overrides and continues without configuring overrides if there are no missing overrides', async () => {
                const configureParameterOverridesArgs: {
                    templateUri: vscode.Uri
                    missingParameters?: Set<string> | undefined
                }[] = []

                const context = makeFakeContext({
                    getParameters: async () =>
                        new Map<string, { required: boolean }>([['myParam', { required: true }]]),
                    getOverriddenParameters: async () => new Map<string, string>([['myParam', 'myValue']]),
                    async promptUserForParametersIfApplicable(options): Promise<ParameterPromptResult> {
                        configureParameterOverridesArgs.push(options)

                        return ParameterPromptResult.Cancel
                    },
                })

                const wizard = new SamDeployWizard(context)
                const result = await wizard.run()

                assert.ok(result)
                assert.strictEqual(result!.parameterOverrides.size, 1)
                assert.strictEqual(result!.parameterOverrides.has('myParam'), true)
                assert.strictEqual(result!.parameterOverrides.get('myParam'), 'myValue')
                assert.strictEqual(configureParameterOverridesArgs.length, 0)
            })
        })
    })

    describe('REGION', async () => {
        it('uses user response for region', async () => {
            const workspaceFolderPath = normalizePath('my', 'workspace', 'folder', '1')
            const templatePath = normalizePath(workspaceFolderPath, 'template.yaml')
            const region = 'us-east-1'

            const wizard = new SamDeployWizard(
                new MockSamDeployWizardContext(
                    [[vscode.Uri.file(workspaceFolderPath)]],
                    [createQuickPickUriResponseItem(vscode.Uri.file(templatePath))],
                    [createQuickPickRegionResponseItem(region)],
                    ['mys3bucketname'],
                    ['myStackName']
                )
            )
            const result = await wizard.run()

            assert.ok(result)
            assert.strictEqual(result!.region, region)
        })

        it('goes back when cancelled', async () => {
            const workspaceFolderPath1 = normalizePath('my', 'workspace', 'folder', '1')
            const workspaceFolderPath2 = normalizePath('my', 'workspace', 'folder', '2')
            const templatePath1 = normalizePath(workspaceFolderPath1, 'template.yaml')
            const templatePath2 = normalizePath(workspaceFolderPath2, 'template.yaml')
            const region = 'us-east-1'

            const wizard = new SamDeployWizard(
                new MockSamDeployWizardContext(
                    [[vscode.Uri.file(workspaceFolderPath1)], [vscode.Uri.file(workspaceFolderPath2)]],
                    [
                        createQuickPickUriResponseItem(vscode.Uri.file(templatePath1)),
                        createQuickPickUriResponseItem(vscode.Uri.file(templatePath2)),
                    ],
                    [
                        undefined, // First time we ask about the S3 Bucket, cancel back to the template step
                        createQuickPickRegionResponseItem(region),
                    ],
                    ['mys3bucketname'],
                    ['myStackName']
                )
            )
            const result = await wizard.run()

            assert.ok(result)
            assert.strictEqual(result!.template.fsPath, templatePath2)
        })
    })

    describe('S3_BUCKET', async () => {
        it('goes back when cancelled', async () => {
            const workspaceFolderPath1 = normalizePath('my', 'workspace', 'folder', '1')
            const workspaceFolderPath2 = normalizePath('my', 'workspace', 'folder', '2')
            const templatePath1 = normalizePath(workspaceFolderPath1, 'template.yaml')
            const templatePath2 = normalizePath(workspaceFolderPath2, 'template.yaml')
            const region1 = 'us-east-1'
            const region2 = 'us-east-2'

            const wizard = new SamDeployWizard(
                new MockSamDeployWizardContext(
                    [[vscode.Uri.file(workspaceFolderPath1)], [vscode.Uri.file(workspaceFolderPath2)]],
                    [
                        createQuickPickUriResponseItem(vscode.Uri.file(templatePath1)),
                        createQuickPickUriResponseItem(vscode.Uri.file(templatePath2)),
                    ],
                    [createQuickPickRegionResponseItem(region1), createQuickPickRegionResponseItem(region2)],
                    [
                        undefined, // First time we ask about the S3 Bucket, cancel back to the region step
                        'mys3bucketname',
                    ],
                    ['myStackName']
                )
            )
            const result = await wizard.run()

            assert.ok(result)
            assert.strictEqual(result!.template.fsPath, templatePath1)
            assert.strictEqual(result!.region, region2)
        })

        it('uses user response as s3Bucket', async () => {
            const workspaceFolderPath = normalizePath('my', 'workspace', 'folder')
            const templatePath = normalizePath(workspaceFolderPath, 'template.yaml')
            const wizard = new SamDeployWizard(
                new MockSamDeployWizardContext(
                    [[vscode.Uri.file(workspaceFolderPath)]],
                    [createQuickPickUriResponseItem(vscode.Uri.file(templatePath))],
                    [createQuickPickRegionResponseItem('asdf')],
                    ['mys3bucketname'],
                    ['myStackName']
                )
            )
            const result = await wizard.run()

            assert.ok(result)
            assert.strictEqual(result!.s3Bucket, 'mys3bucketname')
        })
    })

    describe('STACK_NAME', async () => {
        it('goes back when cancelled', async () => {
            const workspaceFolderPath = normalizePath('my', 'workspace', 'folder')
            const templatePath = normalizePath(workspaceFolderPath, 'template.yaml')
            const wizard = new SamDeployWizard(
                new MockSamDeployWizardContext(
                    [[vscode.Uri.file(workspaceFolderPath)]],
                    [createQuickPickUriResponseItem(vscode.Uri.file(templatePath))],
                    [createQuickPickRegionResponseItem('asdf')],
                    ['mys3bucketname1', 'mys3bucketname2'],
                    [undefined, 'myStackName']
                )
            )
            const result = await wizard.run()

            assert.ok(result)
            assert.strictEqual(result!.s3Bucket, 'mys3bucketname2')
        })

        it('uses user response as stackName', async () => {
            const workspaceFolderPath = normalizePath('my', 'workspace', 'folder')
            const templatePath = normalizePath(workspaceFolderPath, 'template.yaml')
            const wizard = new SamDeployWizard(
                new MockSamDeployWizardContext(
                    [[vscode.Uri.file(workspaceFolderPath)]],
                    [createQuickPickUriResponseItem(vscode.Uri.file(templatePath))],
                    [createQuickPickRegionResponseItem('asdf')],
                    ['mys3bucketname'],
                    ['myStackName']
                )
            )
            const result = await wizard.run()

            assert.ok(result)
            assert.strictEqual(result!.stackName, 'myStackName')
        })

        describe('validation', async () => {
            async function assertValidationFails(stackName: string | undefined): Promise<void> {
                const workspaceFolderPath = normalizePath('my', 'workspace', 'folder')
                const templatePath = normalizePath(workspaceFolderPath, 'template.yaml')

                try {
                    await new SamDeployWizard(
                        new MockSamDeployWizardContext(
                            [[vscode.Uri.file(workspaceFolderPath)]],
                            [createQuickPickUriResponseItem(vscode.Uri.file(templatePath))],
                            [createQuickPickRegionResponseItem('asdf')],
                            ['myBucketName'],
                            [stackName]
                        )
                    ).run()
                } catch (err) {
                    return
                }

                assert.fail(`Expected validation for stack name '${stackName}' to fail, but it passed.`)
            }

            it('validates that stackName does not contain invalid charcters', async () => {
                await assertValidationFails('ab_c')
                await assertValidationFails('ab$c')
                await assertValidationFails('ab.c')
            })

            it('validates that stackName begins with an alphabetic character', async () => {
                await assertValidationFails('1abc')
                await assertValidationFails('-abc')
            })

            it('validates that stackName is not longer than 128 characters', async () => {
                const parts = []
                for (let i = 0; i < 129; i++) {
                    parts.push('a')
                }

                await assertValidationFails(parts.join(''))
            })
        })
    })
})<|MERGE_RESOLUTION|>--- conflicted
+++ resolved
@@ -7,17 +7,7 @@
 import * as path from 'path'
 import * as vscode from 'vscode'
 import * as paramUtils from '../../../lambda/utilities/parameterUtils'
-<<<<<<< HEAD
-import {
-    ParameterPromptResult,
-    SamDeployWizard,
-    SamDeployWizardContext,
-    validateS3Bucket,
-} from '../../../lambda/wizards/samDeployWizard'
-=======
 import { ParameterPromptResult, SamDeployWizard, SamDeployWizardContext } from '../../../lambda/wizards/samDeployWizard'
-import { asyncGenerator } from '../../utilities/collectionUtils'
->>>>>>> ae41a75a
 
 interface QuickPickUriResponseItem extends vscode.QuickPickItem {
     uri: vscode.Uri
