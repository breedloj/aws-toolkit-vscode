--- conflicted
+++ resolved
@@ -39,26 +39,16 @@
         assert.strictEqual(await sut.getCredentials(sampleCredentialsProviderId), undefined)
     })
 
-<<<<<<< HEAD
-    it('upsertCredentials creates when credentials are not loaded', async () => {
+    it('upsertCredentials creates when credentials are not loaded', async function() {
         const provider = makeSampleCredentialsProvider(1, sampleCredentials)
-=======
-    it('upsertCredentials creates when credentials are not loaded', async function() {
-        const provider = makeSampleCredentialsProvider(1)
->>>>>>> d9d44b34
         const loadedCredentials = await sut.upsertCredentials(sampleCredentialsProviderId, provider)
 
         assert.strictEqual(loadedCredentials.credentials, sampleCredentials)
         assert.strictEqual(loadedCredentials.credentialsHashCode, provider.getHashCode())
     })
 
-<<<<<<< HEAD
-    it('upsertCredentials does not call create method once credentials are loaded', async () => {
+    it('upsertCredentials does not call create method once credentials are loaded', async function() {
         const provider = makeSampleCredentialsProvider(0, sampleCredentials)
-=======
-    it('upsertCredentials does not call create method once credentials are loaded', async function() {
-        const provider = makeSampleCredentialsProvider()
->>>>>>> d9d44b34
         const getCredentialsStub = sandbox
             .stub(provider, 'getCredentials')
             .onFirstCall()
@@ -74,13 +64,8 @@
         assert.strictEqual(loadedCredentials2.credentials, sampleCredentials)
     })
 
-<<<<<<< HEAD
-    it('getCredentials returns stored credentials', async () => {
+    it('getCredentials returns stored credentials', async function() {
         const provider = makeSampleCredentialsProvider(2, sampleCredentials)
-=======
-    it('getCredentials returns stored credentials', async function() {
-        const provider = makeSampleCredentialsProvider(2)
->>>>>>> d9d44b34
         await sut.upsertCredentials(sampleCredentialsProviderId, provider)
         const loadedCredentials = await sut.getCredentials(sampleCredentialsProviderId)
 
@@ -88,13 +73,8 @@
         assert.strictEqual(loadedCredentials?.credentialsHashCode, provider.getHashCode())
     })
 
-<<<<<<< HEAD
-    it('invalidate removes the credentials from storage', async () => {
+    it('invalidate removes the credentials from storage', async function() {
         await sut.upsertCredentials(sampleCredentialsProviderId, makeSampleCredentialsProvider(0, sampleCredentials))
-=======
-    it('invalidate removes the credentials from storage', async function() {
-        await sut.upsertCredentials(sampleCredentialsProviderId, makeSampleCredentialsProvider())
->>>>>>> d9d44b34
         sut.invalidateCredentials(sampleCredentialsProviderId)
         const loadedCredentials = await sut.getCredentials(sampleCredentialsProviderId)
 
